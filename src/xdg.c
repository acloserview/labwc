--- conflicted
+++ resolved
@@ -299,16 +299,13 @@
 	wlr_xdg_surface_for_each_surface(view->xdg_surface, iterator, data);
 }
 
-<<<<<<< HEAD
+static void
+xdg_toplevel_view_maximize(struct view *view, bool maximized)
+{
+	wlr_xdg_toplevel_set_maximized(view->xdg_surface, maximized);
+}
+
 /* Return area between surface extremities and window */
-=======
-static void
-xdg_toplevel_view_maximize(struct view *view, bool maximized)
-{
-	wlr_xdg_toplevel_set_maximized(view->xdg_surface, maximized);
-}
-
->>>>>>> 5e7f2c91
 static struct border
 xdg_shell_padding(struct view *view)
 {
